--- conflicted
+++ resolved
@@ -8,73 +8,6 @@
 from torch.utils.data import random_split
 from torch.utils.data import DataLoader
 
-<<<<<<< HEAD
-# Hardware constants
-CONST_NUMBER_OF_GPUS = torch.cuda.device_count()
-# Software constants
-base_data_path = 'data/'
-train_data_path = base_data_path + 'train/'
-test_data_path = base_data_path + 'test/'
-rgb_data_dir_name = 'rgb/'
-depth_data_dir_name = 'depth/'
-x_data_dir_name = 'x/'
-y_data_dir_name = 'y/'
-DataLoaders_batch_size = 64
-DataLoaders_num_workers = 4 * CONST_NUMBER_OF_GPUS # Set CONST_NUMBER_OF_GPUS above, found this formula in https://discuss.pytorch.org/t/guidelines-for-assigning-num-workers-to-dataloader/813/5
-# End all constants
-
-train_rgb_data_path = train_data_path + rgb_data_dir_name
-train_depth_data_path = train_data_path + depth_data_dir_name
-train_x_data_path = train_data_path + x_data_dir_name
-train_y_data_path = train_data_path + y_data_dir_name
-test_rgb_data_path = test_data_path + rgb_data_dir_name
-test_depth_data_path = test_data_path + depth_data_dir_name
-test_x_data_path = test_data_path + x_data_dir_name
-test_y_data_path = test_data_path + y_data_dir_name
-device = torch.device('cuda' if torch.cuda.is_available() else 'cpu')
-
-def number_of_files_in_folder(folder_path):
-    return len(next(os.walk(folder_path))[2])
-
-class Hidden_Spaces_Edges_Dataset(Dataset):
-    def __init__(self, rgb_data_path, depth_data_path, x_data_path, y_data_path, transform=None):
-        number_of_files_in_rgb_folder = number_of_files_in_folder(rgb_data_path)
-        number_of_files_in_depth_folder = number_of_files_in_folder(depth_data_path)
-        number_of_files_in_x_folder = number_of_files_in_folder(x_data_path)
-        number_of_files_in_y_folder = number_of_files_in_folder(y_data_path)
-        if number_of_files_in_rgb_folder == number_of_files_in_depth_folder and\
-            number_of_files_in_depth_folder == number_of_files_in_x_folder and\
-            number_of_files_in_x_folder == number_of_files_in_y_folder:
-            self.len = number_of_files_in_rgb_folder
-        else:
-            raise Exception("Not all of the dataset's subfolders contain the same number of examples.")
-        self.rgb_data_path = rgb_data_path
-        self.depth_data_path = depth_data_path
-        self.x_data_path = x_data_path
-        self.y_data_path = y_data_path
-        self.transform = transform
-        self.loaded_to_RAM_images = {}
-        self.loaded_to_RAM_gardients = {}
-
-    def __load_image_and_maybe_transform__(self, path):
-        if path not in self.loaded_to_RAM_images: # Saves to RAM, to prevent a hard drive bottleneck.
-            self.loaded_to_RAM_images[path] = Image.open(path + ".png")
-            if self.transform:
-                self.loaded_to_RAM_images[path] = self.transform(self.loaded_to_RAM_images[path]).to(device)
-        return self.loaded_to_RAM_images[path]
-
-    def __load_gardient__(self, path):
-        if path not in self.loaded_to_RAM_gardients: # Saves to RAM, to prevent a hard drive bottleneck.
-            self.loaded_to_RAM_gardients[path] = torch.from_numpy(np.load(path + ".npy")).to(device)
-        return self.loaded_to_RAM_gardients[path]
-
-    def __getitem__(self, index):
-        X_rgb = self.__load_image_and_maybe_transform__(path=self.rgb_data_path + str(index))
-        X_depth = self.__load_image_and_maybe_transform__(path=self.depth_data_path + str(index))
-        Y_x = self.__load_gardient__(self.x_data_path + str(index))
-        Y_y = self.__load_gardient__(self.y_data_path + str(index))
-        return (X_rgb, X_depth, (Y_x, Y_y))
-=======
 def one_one_normalization(data):
     return 2*((data-np.min(data))/(np.max(data)-np.min(data)))-1
 
@@ -153,7 +86,6 @@
                 'depth': d,
                 'x'    : x,
                 'y'    : y}
->>>>>>> 79145545
 
     def __len__(self):
         return self.len
